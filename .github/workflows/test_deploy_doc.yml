--- conflicted
+++ resolved
@@ -27,14 +27,6 @@
     steps:
     - name: Build
       run: cargo build --verbose
-<<<<<<< HEAD
-    - name: Run tests
-      run: cargo test --verbose    
-    # - name: Build Float
-    #   run: cargo build --verbose --features float --features simple_test_models/float
-    # - name: Run tests Float
-    #   run: cargo test --verbose  --features float --features simple_test_models/float
-=======
   build_float:
     needs: setup
     runs-on: ubuntu-latest
@@ -47,16 +39,15 @@
     steps:
     - name: Run tests
       run: cargo test --verbose 
-  test_float:
-    runs-on: ubuntu-latest
-    needs: build_float
-    steps:     
-    - name: Run tests Float
-      run: cargo test --verbose  --features float --features simple_test_models/float
+  # test_float:
+  #   runs-on: ubuntu-latest
+  #   needs: build_float
+  #   steps:     
+  #   - name: Run tests Float
+  #     run: cargo test --verbose  --features float --features simple_test_models/float
   docs:    
     runs-on: ubuntu-latest
     steps:
->>>>>>> b68cb039
     - name: Build doc
       run: RUSTDOCFLAGS="--html-in-header katex.html" cargo doc --document-private-items --no-deps
     - name: Set Index
